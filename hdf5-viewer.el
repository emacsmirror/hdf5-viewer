;;; hdf5-viewer.el --- Major mode for viewing HDF5 files -*- lexical-binding: t; -*-

;; Copyright (C) 2024-2025 Paul Minner, Peter Mao, Caltech

;; Author: Paul Minner <minner.paul@gmail.com>, Peter Mao <peter.mao@gmail.com>
;; Keywords: HDF5, data
;; Version: 1.1
;; Description: A major-mode for viewing HDF5 files.
;; Homepage: https://github.com/hdf5-viewer/hdf5-viewer
;; Package-Requires: ((emacs "29.1"))

;; GNU Emacs is free software: you can redistribute it and/or modify
;; it under the terms of the GNU General Public License as published by
;; the Free Software Foundation, either version 3 of the License, or
;; (at your option) any later version.

;; GNU Emacs is distributed in the hope that it will be useful,
;; but WITHOUT ANY WARRANTY; without even the implied warranty of
;; MERCHANTABILITY or FITNESS FOR A PARTICULAR PURPOSE.  See the
;; GNU General Public License for more details.

;; You should have received a copy of the GNU General Public License
;; along with GNU Emacs.  If not, see <http://www.gnu.org/licenses/>.

;;; Commentary:
;; This package provides a major mode for viewing HDF5 files in Emacs.
;; It requires Python and Python's h5py package to be installed.
;; The Python logic is stored in h5parse.py, which should be installed
;; in the same location as hdf5-viewer.el.

;;; Code:
(require 'json)

(defgroup hdf5-viewer nil
  "Major mode for viewing HDF5 files."
  :group 'data)

(defcustom hdf5-viewer-python-command "python3"
  "Python interpreter to execute h5parse.py.  Must have h5py."
  :type 'string
  :group 'hdf5-viewer)

(makunbound 'hdf5-viewer-parse-command)
(defcustom hdf5-viewer-parse-command
  (format "%s %sh5parse.py"
          hdf5-viewer-python-command
          (file-name-directory (or load-file-name (buffer-file-name))))
  "Shell command to launch h5parse.py script."
  :type 'string
  :group 'hdf5-viewer)

(defvar hdf5-viewer-mode-map
  (let ((map (make-sparse-keymap)))
    (define-key map (kbd "RET") 'hdf5-viewer-read-field-at-cursor)
    (define-key map (kbd "SPC") 'hdf5-viewer-read-field-at-cursor)
    (define-key map (kbd "/")   'hdf5-viewer-read-field)
    (define-key map (kbd "TAB") 'hdf5-viewer-preview-field-at-cursor)
    (define-key map (kbd "'")   'hdf5-viewer-preview-field)
    (define-key map (kbd "b")   'hdf5-viewer-back)
    (define-key map (kbd "DEL") 'hdf5-viewer-back)
    (define-key map (kbd "S-SPC") 'hdf5-viewer-back)
    (define-key map (kbd "n")   'next-line)
    (define-key map (kbd "p")   'previous-line)
    (define-key map (kbd "w")   'hdf5-viewer-copy-field-at-cursor)
    (define-key map (kbd "a")   'hdf5-viewer-read-attributes-at-cursor)
    (define-key map (kbd "P")   'hdf5-viewer-plot-dataset-at-cursor)
    map)
  "Keymap for HDF5-viewer mode.")

(defvar hdf5-viewer--buffer-filename nil
  "Temporary variable to pass the filename into the viewer buffer.

This avoids having to set the variable `buffer-file-name', which
would run the risk of overwiting the HDF5 file that is being
viewed.")

(defvar-local hdf5-viewer-file nil
  "Path to the current HDF5 file being viewed.")

(defvar-local hdf5-viewer-root nil
  "Path to begin printing the current HDF5 file fields.")

(defvar-local hdf5-viewer--parent-group ""
  "Parent group to the current view.

This is used to place the cursor when navigating back up the
tree.")

(defvar-local hdf5-viewer--forward-point-list nil
  "List of buffer point positions in the root heirarchy.

Saves buffer positions when navigating backwards.")

(defun hdf5-viewer--fix-path (path)
  "Remove extraneous '/'s from PATH."
  (let ((fsplit (file-name-split path))
        (npath ""))
    (dolist (val fsplit)
      (if (and (not (string= "" val))
               (not (string-prefix-p "/" val)))
          (setq npath (concat npath "/" val))))
    (if (string-empty-p npath)
        (setq npath "/"))
    npath))

(defun hdf5-viewer--get-field-at-cursor ()
  "Return field (group or dataset) at cursor position.

Return nil if there is nothing on this line."
  (end-of-line)
  (backward-word)
  (let ((field (thing-at-point 'filename t)))
    (when field
      (hdf5-viewer--fix-path (concat hdf5-viewer-root "/" field)))))

(defun hdf5-viewer--is-group (field)
  "Return t if FIELD is a group."
  (let ((output (hdf5-viewer--run-parser "--is-group" field hdf5-viewer-file)))
    (gethash "return" output)))

(defun hdf5-viewer--is-field (field)
  "Return t if FIELD is a field in the file."
  (let ((output (hdf5-viewer--run-parser "--is-field" field hdf5-viewer-file)))
    (gethash "return" output)))

(defun hdf5-viewer--is-dataset (field)
  "Return t if FIELD might be a Dataset.

This is admittedly imperfect logic for identifying Datasets.
Return t if FIELD is a Field but not a Group."
  (and (hdf5-viewer--is-field field)
       (not (hdf5-viewer--is-group field))))

(defun hdf5-viewer--run-parser (&rest args)
  "Run parser command with custom ARGS and return json output."
  (with-temp-buffer
    (let ((exit-code
           (apply #'call-process-shell-command
                  hdf5-viewer-parse-command nil t nil args)))
      (if (= exit-code 0)
          (progn
            (goto-char (point-min))
            (condition-case nil
                (let ((json-array-type 'list)
                      (json-object-type 'hash-table)
                      (json-false nil))
                  (json-read))
              (json-readtable-error
               (error "Failed to read parser output: Invalid JSON"))))
        (error "Parser script failed: %s"
               (buffer-substring (point-min) (point-max)))))))

(defun hdf5-viewer--display-fields (fields)
  "Display groups and datasets of FIELDS.

For each Group in FIELDS, display the type as \"group\" and the
name.  For each Dataset in FIELDS, display the type, dimensions,
range, and name."

  (let ((template "%-8s %-15s %20s  %-30s\n"))
    (insert "\n\n")
    (insert (propertize (format template "*type*" "*dims*" "*range*" "*name*")
                        'face '('bold 'underline)))
    (maphash (lambda (key val)
               (let ((type  (gethash "type"  val)))
                 (cond ((string= type "group")
                        (insert (format template
                                        "group" "" ""
                                        (format "%s/" key))))
                       ((string= type "dataset")
                        (let ((dtype (gethash "dtype" val))
                              (shape (gethash "shape" val))
                              (range (gethash "range" val "")))
                          (insert (format template
                                          dtype shape range key))))
                       ((string= type "other")
                        (insert (format template "other" "" "" key))))))
             fields)))

(defun hdf5-viewer--display-attrs (attrs)
  "Display attributes of ATTRS.

For each attribute in ATTRS, print key at the end of the first
line and breaks val over multiple lines if necessary."
  (let ((template  "%-45s  %-30s\n"))
    (insert "\n\n")
    (insert (propertize (format template "*value*" "*attribute*")
                        'face '('bold 'underline)))
    (maphash (lambda (key val)
               (let ((substrings (split-string val "\n")))
                 (insert (format template (pop substrings) key))
                 (dotimes (_junk (length substrings))
                   (insert (pop substrings) "\n"))))
             attrs)))

(defun hdf5-viewer--display-root (direction)
  "Display current root group fields and attributes to buffer.

DIRECTION indicates which way we are navigating the heirarchy:
  0: initialization
  1: forward
 -1: backwards"
  (let ((inhibit-read-only t))
    (erase-buffer)
    (insert (format "%s %s"
                    (propertize "Root:" 'face 'bold)
                    hdf5-viewer-root))
    ;; display GROUPS and DATASETS for roots that are groups
    (when (hdf5-viewer--is-group hdf5-viewer-root)
      (let ((fields (hdf5-viewer--run-parser "--get-fields" hdf5-viewer-root hdf5-viewer-file)))
        (hdf5-viewer--display-fields fields)))
    ;; display ATTRIBUTES
    (let* ((attrs  (hdf5-viewer--run-parser "--get-attrs"  hdf5-viewer-root hdf5-viewer-file))
           (num-attrs (hash-table-count attrs)))
      (when (> num-attrs 0)
        (hdf5-viewer--display-attrs attrs)))
    ;; set the point
    (superword-mode)
    (cond ((= direction -1)
           (goto-char (point-max))
           (search-forward (concat " " hdf5-viewer--parent-group) nil nil -1))
          ((and (= direction  1)
                (> (length hdf5-viewer--forward-point-list) 0))
           ;; forward navigation is more complicated because we can come up one
           ;; branch and then down a different branch, hence the check against
           ;; hdf5-viewer-root.
           (let ((fwd (pop hdf5-viewer--forward-point-list)))
             (if (string= hdf5-viewer-root (car fwd))
                 (goto-char (cdr fwd))
               (setq hdf5-viewer--forward-point-list nil) ; clear fwd history on branch change
               (goto-char (point-min))
               (forward-line 3))))
          (t
           (goto-char (point-min))
           (forward-line 3)))
    (end-of-line)
    (backward-word)
    (set-goal-column nil)
    (set-buffer-modified-p nil)))

(defun hdf5-viewer-preview-field-at-cursor ()
  "Display field contents at cursor in minibuffer."
  (interactive)
  (let ((field (hdf5-viewer--get-field-at-cursor)))
    (when field
      (hdf5-viewer-preview-field field))))

(defun hdf5-viewer-preview-field (field)
  "Display selected FIELD contents in minibuffer."
  (interactive "sEnter path: ")
  (when (hdf5-viewer--is-field field)
    (let ((field  (hdf5-viewer--fix-path field))
          (output (hdf5-viewer--run-parser "--preview-field" field hdf5-viewer-file)))
      (message "%s %s %s:\n%s"
               (propertize field 'face 'bold)
               (gethash "shape" output "")
               (gethash "dtype" output "")
               (gethash "data" output)))))

(defun hdf5-viewer-read-field-at-cursor ()
  "Display field contents at cursor in new buffer."
  (interactive)
  (let ((field (hdf5-viewer--get-field-at-cursor)))
    (when field
      (hdf5-viewer-read-field field))))

(defun hdf5-viewer-read-field (field)
  "Display specified FIELD contents in new buffer."
  (interactive "sEnter path: ")
  (let ((field (hdf5-viewer--fix-path field)))
    (when (hdf5-viewer--is-field field)
      (if (hdf5-viewer--is-group field)
          (let ((field-root (hdf5-viewer--fix-path (file-name-directory field))))
            (if (string= hdf5-viewer-root field-root)
                (progn ; normal forward navigation
                  (setq hdf5-viewer-root field)
                  (hdf5-viewer--display-root 1))
              ;; user-input jump navigation
              (setq hdf5-viewer-root field
                    hdf5-viewer--forward-point-list nil)
              (hdf5-viewer--display-root 0)))
        (let* ((output (hdf5-viewer--run-parser "--read-dataset" field hdf5-viewer-file))
               (parent-buf (string-split (buffer-name (current-buffer)) "*" t))
               (dataset-buf (format "*%s%s*%s" (pop parent-buf) field (apply 'concat parent-buf))))
          (with-current-buffer (get-buffer-create dataset-buf)
            (let ((inhibit-read-only t))
              (erase-buffer)
              (setq-local truncate-lines t)
              (insert (propertize (format "%s %s %s:"
                                          (propertize field 'face 'bold)
                                          (gethash "shape" output)
                                          (gethash "dtype" output)) 'face 'underline))
              (insert "\n\n" (gethash "data" output))
              (goto-char (point-min))
              (special-mode)
              (display-buffer (current-buffer) '((display-buffer-same-window))))))))))

(defun hdf5-viewer-read-attributes-at-cursor ()
  "Display dataset attributes at cursor in buffer."
  (interactive)
  (let ((field (hdf5-viewer--get-field-at-cursor)))
    (when field
      (hdf5-viewer-read-attributes field))))

(defun hdf5-viewer-read-attributes (field)
  "Read and display the attributes for a FIELD in the buffer.

This function treats Groups and Datasets on equal footing.  If
the field is a group, then it is the same as
`hdf5-viewer-read-field'."
  (interactive "sEnter path: ")
  (let ((field (hdf5-viewer--fix-path field)))
    (when (hdf5-viewer--is-field field)
      (setq hdf5-viewer-root field)
      (hdf5-viewer--display-root 1))))

(defun hdf5-viewer-back ()
  "Go back one group level and display to screen."
  (interactive)
  (unless (string= hdf5-viewer-root "/")
    (setq hdf5-viewer--parent-group (file-name-nondirectory hdf5-viewer-root))
    (push (cons hdf5-viewer-root (point)) hdf5-viewer--forward-point-list)
    (setq hdf5-viewer-root (hdf5-viewer--fix-path (file-name-directory hdf5-viewer-root)))
    (hdf5-viewer--display-root -1)))

(defun hdf5-viewer-copy-field-at-cursor ()
  "Interactively put field-at-cursor into the kill ring."
  (interactive)
  (let ((field-name (hdf5-viewer--get-field-at-cursor)))
    (if field-name
        (let ((field-type (if (hdf5-viewer--is-field field-name) "field" "attribute")))
          (kill-new field-name)
          (message "Copied HD5 %s name: %s" field-type field-name))
      (message "No field or attribute found on this line."))))

(defun hdf5-viewer-plot-dataset-at-cursor ()
  "Plot 1D or 2D dataset with matplotlib."
  (interactive)
  (let ((field (hdf5-viewer--get-field-at-cursor)))
    (if (hdf5-viewer--is-dataset field)
        (hdf5-viewer--run-parser "--plot-dataset" field hdf5-viewer-file)
      (message "No dataset found on this line."))))

;;;###autoload
(define-derived-mode hdf5-viewer-mode special-mode "HDF5"
  "Major mode for viewing HDF5 files."
  (setq-local buffer-read-only t)
  (setq-local hdf5-viewer-file hdf5-viewer--buffer-filename)
  (setq-local hdf5-viewer-root "/")
  (hdf5-viewer--display-root 0))

;;;###autoload
(defun hdf5-viewer-maybe-startup (&optional filename _wildcards)
  "Advice to avoid loading HDF5 files into the buffer.

HDF5 files can be very large and `hdf5-viewer' does not need the file
contents to be loaded before operating on the file.  This advice
looks for the HDF5 signature in the first 8 bytes of a file.  If
it is not HDF5, then proceed with `find-file'.  If it is HDF5, then open a
buffer named \"*hdf5: FILENAME*\" and start hdf5-viewer.
`find-file' is then bypassed.

The WILDCARDS flag is not used by this advice and is passed on to
`find-file'.  HDF5 files referenced by wildcards will be opened
as normal files, without `hdf5-viewer'.

For files with the same nondirectory names, the buffer names are
disambituated with `generate-new-buffer-name', which appends an
incrementing \"<#>\" to the buffer name.  The variable
`buffer-file-name' is set uniquely, via `set-visited-file-name',
to the HDF5 filename with \"-hdf5-viewer\" appended to the end."

  (if (not (file-regular-p filename)) nil
    (let ((hdf5-signature (unibyte-string #x89 #x48 #x44 #x46 #x0d #x0a #x1a #x0a))
          (filehead (with-temp-buffer
                     (set-buffer-multibyte nil)
                     (insert-file-contents-literally filename nil 0 8 t)
                     (buffer-substring-no-properties 1 9)))
          (filename-escaped (shell-quote-argument filename)))
      (when (string= filehead hdf5-signature)
<<<<<<< HEAD
        (let* ((this-buffer-filename (concat filename "-hdf5-viewer"))
               (this-buffer-name (format "*hdf5: %s*" (file-name-nondirectory filename)))
               (this-buffer (find-buffer-visiting this-buffer-filename)))
          (if this-buffer
              (switch-to-buffer this-buffer)
            (let ((new-buffer-name (generate-new-buffer-name this-buffer-name)))
              (switch-to-buffer (get-buffer-create new-buffer-name))
              (setq default-directory (file-name-directory filename))
              (setq hdf5-viewer--buffer-filename filename)
              (set-visited-file-name this-buffer-filename)
              (rename-buffer new-buffer-name)
              (hdf5-viewer-mode))))
        t)))) ;; bypass find-file
=======
        (let ((hdf5-viewer-buffer-name (concat "*hdf5: "
                                        (file-name-nondirectory filename)
                                        "*")))
          ;; for later:
          ;; if hdf5-viewer-buffer-name corresponds to an existing buffer
          ;;    if (string= filename hdf5-viewer--buffer-filename)
          ;;       switch to buffer
          ;;    else
          ;;       create/switch to buffer with unique name
          ;;       setq hdf5-viewer--buffer-filename filename
          ;;       (hdf5-viewer-mode)
          ;; else run next 3 lines
          (switch-to-buffer (get-buffer-create hdf5-viewer-buffer-name));; need to uniquify this name (later)
          (setq default-directory (file-name-directory filename))
          (setq hdf5-viewer--buffer-filename filename-escaped) ;;hdf5-viewer operates on hdf5-viewer--buffer-filename
          (hdf5-viewer-mode)
          t))))) ;; bypass find-file
>>>>>>> aa107ea7

;;;###autoload
(advice-add 'find-file :before-until #'hdf5-viewer-maybe-startup)

(provide 'hdf5-viewer)

;;; hdf5-viewer.el ends here<|MERGE_RESOLUTION|>--- conflicted
+++ resolved
@@ -378,7 +378,6 @@
                      (buffer-substring-no-properties 1 9)))
           (filename-escaped (shell-quote-argument filename)))
       (when (string= filehead hdf5-signature)
-<<<<<<< HEAD
         (let* ((this-buffer-filename (concat filename "-hdf5-viewer"))
                (this-buffer-name (format "*hdf5: %s*" (file-name-nondirectory filename)))
                (this-buffer (find-buffer-visiting this-buffer-filename)))
@@ -387,30 +386,11 @@
             (let ((new-buffer-name (generate-new-buffer-name this-buffer-name)))
               (switch-to-buffer (get-buffer-create new-buffer-name))
               (setq default-directory (file-name-directory filename))
-              (setq hdf5-viewer--buffer-filename filename)
+              (setq hdf5-viewer--buffer-filename filename-escaped)
               (set-visited-file-name this-buffer-filename)
               (rename-buffer new-buffer-name)
               (hdf5-viewer-mode))))
         t)))) ;; bypass find-file
-=======
-        (let ((hdf5-viewer-buffer-name (concat "*hdf5: "
-                                        (file-name-nondirectory filename)
-                                        "*")))
-          ;; for later:
-          ;; if hdf5-viewer-buffer-name corresponds to an existing buffer
-          ;;    if (string= filename hdf5-viewer--buffer-filename)
-          ;;       switch to buffer
-          ;;    else
-          ;;       create/switch to buffer with unique name
-          ;;       setq hdf5-viewer--buffer-filename filename
-          ;;       (hdf5-viewer-mode)
-          ;; else run next 3 lines
-          (switch-to-buffer (get-buffer-create hdf5-viewer-buffer-name));; need to uniquify this name (later)
-          (setq default-directory (file-name-directory filename))
-          (setq hdf5-viewer--buffer-filename filename-escaped) ;;hdf5-viewer operates on hdf5-viewer--buffer-filename
-          (hdf5-viewer-mode)
-          t))))) ;; bypass find-file
->>>>>>> aa107ea7
 
 ;;;###autoload
 (advice-add 'find-file :before-until #'hdf5-viewer-maybe-startup)
